--- conflicted
+++ resolved
@@ -39,24 +39,14 @@
     },
     install_requires=[
         'awscli',
-<<<<<<< HEAD
+        'cloudpickle>=0.5.5',
         #'gym[classic_control]',
         #'numpy>=1.15',
         #'ray[debug]==0.7.4',
         'tqdm',
         'scikit-learn>=0.21.2',
-        # TODO(adam): Change to >=2.9.0 once 2.9.0 released
-        #'stable-baselines @ git+https://github.com/hill-a/stable-baselines.git',
-=======
-        'cloudpickle>=0.5.5',
-        'gym[classic_control]',
-        'numpy>=1.15',
-        'ray[debug]==0.7.4',
-        'tqdm',
-        'scikit-learn>=0.21.2',
         # TODO(adam): Change to >=2.10.0 once 2.10.0 released
         'stable-baselines @ git+https://github.com/hill-a/stable-baselines.git',
->>>>>>> 6a86533c
         'jax!=0.1.37',
         #'jaxlib~=0.1.20',
         # sacred==0.7.5 build is broken without pymongo
