--- conflicted
+++ resolved
@@ -62,12 +62,9 @@
             'ipdb',
             'isort',
             'jupyter',
-<<<<<<< HEAD
             'pytype',
             'codespell',
             # for convenience
-=======
->>>>>>> e998445b
             *TESTS_REQUIRE,
         ],
         'test': TESTS_REQUIRE,
