--- conflicted
+++ resolved
@@ -40,29 +40,18 @@
     install_requires=[
         'awscli',
         'cloudpickle>=0.5.5',
-<<<<<<< HEAD
         #'gym[classic_control]',
-        #'numpy>=1.15',
-        #'ray[debug]==0.7.4',
-=======
-        'gym[classic_control]',
         'matplotlib',
         'numpy>=1.15',
-        'ray[debug]==0.7.4',
->>>>>>> 1b873183
+        #'ray[debug]==0.7.4',
         'tqdm',
         'scikit-learn>=0.21.2',
         # TODO(adam): Change to >=2.10.0 once 2.10.0 released
         'stable-baselines @ git+https://github.com/hill-a/stable-baselines.git',
-<<<<<<< HEAD
-        'jax!=0.1.37',
-        #'jaxlib~=0.1.20',
-=======
         # TODO(shwang): Change to PyPI release once >0.1.55 is released.
         # Needs https://github.com/google/jax/pull/1931
         'jax @ git+https://github.com/google/jax',
-        'jaxlib~=0.1.20',
->>>>>>> 1b873183
+        #'jaxlib~=0.1.20',
         # sacred==0.7.5 build is broken without pymongo
         # sacred>0.7.4 have non-picklable config objects (see GH #109)
         'sacred==0.7.4',
