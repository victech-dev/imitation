from functools import partial
import os
from typing import Optional, Sequence
from warnings import warn

import numpy as np
from stable_baselines.common.base_class import BaseRLModel
from stable_baselines.common.vec_env import VecEnv, VecNormalize
import tensorflow as tf

import imitation.rewards.discrim_net as discrim_net
from imitation.rewards.reward_net import BasicShapedRewardNet
import imitation.util as util
from imitation.util import buffer, logger, reward_wrapper, rollout
from imitation.util.buffering_wrapper import BufferingWrapper


class AdversarialTrainer:
  """Trainer for GAIL and AIRL."""

  venv: VecEnv
  """The original vectorized environment."""

  venv_train: VecEnv
  """Like `self.venv`, but wrapped with train reward unless in debug mode.

  If `debug_use_ground_truth=True` was passed into the initializer then
  `self.venv_train` is the same as `self.venv`.
  """

  venv_test: VecEnv
  """Like `self.venv`, but wrapped with test reward unless in debug mode.

  If `debug_use_ground_truth=True` was passed into the initializer then
  `self.venv_test` is the same as `self.venv`.
  """

  def __init__(self,
               venv: VecEnv,
               gen_policy: BaseRLModel,
               discrim: discrim_net.DiscrimNet,
               expert_demos: rollout.Transitions,
               *,
               log_dir: str = 'output/',
               disc_batch_size: int = 2048,
               disc_minibatch_size: int = 256,
               disc_opt_cls: tf.train.Optimizer = tf.train.AdamOptimizer,
               disc_opt_kwargs: dict = {},
               gen_replay_buffer_capacity: Optional[int] = None,
               init_tensorboard: bool = False,
               init_tensorboard_graph: bool = False,
               debug_use_ground_truth: bool = False,
               ):
    """Builds Trainer.

    Args:
        venv: The vectorized environment to train in.
        gen_policy: The generator policy that is trained to maximize
          discriminator confusion. The generator batch size
          `self.gen_batch_size` is inferred from `gen_policy.n_batch`.
        discrim: The discriminator network.
          For GAIL, use a DiscrimNetGAIL. For AIRL, use a DiscrimNetAIRL.
        expert_demos: Transitions from an expert dataset.
        log_dir: Directory to store TensorBoard logs, plots, etc. in.
        disc_batch_size: The default number of expert and generator transitions
          samples to feed to the discriminator in each call to
          `self.train_disc()`. (Half of the samples are expert and half of the
          samples are generator).
        disc_minibatch_size: The discriminator minibatch size. Each
          discriminator batch is split into minibatches and an Adam update is
          applied on the gradient resulting form each minibatch. Must evenly
          divide `disc_batch_size`. Must be an even number.
        disc_opt_cls: The optimizer for discriminator training.
        disc_opt_kwargs: Parameters for discriminator training.
        gen_replay_buffer_capacity: The capacity of the
          generator replay buffer (the number of obs-action-obs samples from
          the generator that can be stored).

          By default this is equal to `20 * self.gen_batch_size`.
        init_tensorboard: If True, makes various discriminator
          TensorBoard summaries.
        init_tensorboard_graph: If both this and `init_tensorboard` are True,
          then write a Tensorboard graph summary to disk.
        debug_use_ground_truth: If True, use the ground truth reward for
          `self.train_env`.
          This disables the reward wrapping that would normally replace
          the environment reward with the learned reward. This is useful for
          sanity checking that the policy training is functional.
    """
<<<<<<< HEAD
    vars_old = set(tf.global_variables())
=======
    assert util.logger.is_configured(), ("Requires call to "
                                         "imitation.util.logger.configure")
>>>>>>> 1b873183
    self._sess = tf.get_default_session()
    self._global_step = tf.train.create_global_step()

    assert disc_batch_size % disc_minibatch_size == 0
    assert disc_minibatch_size % 2 == 0, (
      "discriminator minibatch size must be even "
      "(equal split between generator and expert samples)")
    self.disc_batch_size = disc_batch_size
    self.disc_minibatch_size = disc_minibatch_size

    self.debug_use_ground_truth = debug_use_ground_truth

    self.venv = venv
    self._expert_demos = expert_demos
    self._gen_policy = gen_policy

    self._log_dir = log_dir

    # Create graph for optimising/recording stats on discriminator
    self._discrim = discrim
    self._disc_opt_cls = disc_opt_cls
    self._disc_opt_kwargs = disc_opt_kwargs
    self._init_tensorboard = init_tensorboard
    self._init_tensorboard_graph = init_tensorboard_graph
<<<<<<< HEAD
    if init_tensorboard:
      with tf.name_scope("summaries"):
        self._build_summarize()
    # VICTECH - initialize only new variables because we should not reset weights of previous checkpoint.
    # self._sess.run(tf.global_variables_initializer())
    self._sess.run(tf.initialize_variables(set(tf.global_variables()) - vars_old))
    # VICTECH
=======
    self._build_graph()
    self._sess.run(tf.global_variables_initializer())
>>>>>>> 1b873183

    if debug_use_ground_truth:
      # Would use an identity reward fn here, but RewardFns can't see rewards.
      self.reward_train = self.reward_test = None
      self.venv_train = self.venv_test = self.venv
    else:
      self.reward_train = partial(
          self.discrim.reward_train,
          gen_log_prob_fn=self._gen_policy.action_probability)
      self.reward_test = self.discrim.reward_test
      self.venv_train = reward_wrapper.RewardVecEnvWrapper(
          self.venv, self.reward_train)
      self.venv_test = reward_wrapper.RewardVecEnvWrapper(
          self.venv, self.reward_test)

    self.venv_train_norm = VecNormalize(self.venv_train)
    self.venv_train_norm_buffering = BufferingWrapper(self.venv_train_norm)

    if gen_replay_buffer_capacity is None:
      gen_replay_buffer_capacity = 20 * self.gen_batch_size
    self._gen_replay_buffer = buffer.ReplayBuffer(gen_replay_buffer_capacity,
                                                  self.venv)
    self._exp_replay_buffer = buffer.ReplayBuffer.from_data(expert_demos)
    if self.disc_batch_size // 2 > len(self._exp_replay_buffer):
      warn("The discriminator batch size is more than twice the number of "
           "expert samples. This means that we will be reusing samples every "
           "discrim batch.")

  @property
  def gen_batch_size(self) -> int:
    return self.gen_policy.n_batch

  @property
  def discrim(self) -> discrim_net.DiscrimNet:
    """Discriminator being trained, used to compute reward for policy."""
    return self._discrim

  @property
  def expert_demos(self) -> util.rollout.Transitions:
    """The expert demonstrations that are being imitated."""
    return self._expert_demos

  @property
  def gen_policy(self) -> BaseRLModel:
    """Policy (i.e. the generator) being trained."""
    return self._gen_policy

  def train_disc(self, n_samples: Optional[int] = None) -> None:
    """Trains the discriminator to minimize classification cross-entropy.

    Must call `train_gen` first (otherwise there will be no saved generator
    samples for training, and will error).

    Args:
      n_samples: A number of transitions to sample from the generator
        replay buffer and the expert demonstration dataset. (Half of the
        samples are from each source). By default, `self.disc_batch_size`.
        `n_samples` must be a positive multiple of `self.disc_minibatch_size`.
    """
    if len(self._gen_replay_buffer) == 0:
      raise RuntimeError("No generator samples for training. "
                         "Call `train_gen()` first.")

    if n_samples is None:
      n_samples = self.disc_batch_size
    n_updates = n_samples // self.disc_minibatch_size
    assert n_samples % self.disc_minibatch_size == 0
    assert n_updates >= 1
    for _ in range(n_updates):
      gen_samples = self._gen_replay_buffer.sample(self.disc_minibatch_size)
      self.train_disc_step(gen_samples=gen_samples)

  def train_disc_step(self, *,
                      gen_samples: Optional[rollout.Transitions] = None,
                      expert_samples: Optional[rollout.Transitions] = None,
                      ) -> None:
    """Perform a single discriminator update, optionally using provided samples.

    Args:
      gen_samples: Transition samples from the generator policy. If not
        provided, then take `self.disc_batch_size // 2` samples from the
        generator replay buffer.
      expert_samples: Transition samples from the expert. If not
        provided, then take `n_gen` expert samples from the expert
        dataset, where `n_gen` is the number of samples in `gen_samples`.
    """
    with logger.accumulate_means("disc"):
      fetches = {
        'train_op_out': self._disc_train_op,
        'train_stats': self._discrim.train_stats,
      }
      # optionally write TB summaries for collected ops
      step = self._sess.run(self._global_step)
      write_summaries = self._init_tensorboard and step % 20 == 0
      if write_summaries:
        fetches['events'] = self._summary_op

      # do actual update
      fd = self._build_disc_feed_dict(gen_samples=gen_samples,
                                      expert_samples=expert_samples)
      fetched = self._sess.run(fetches, feed_dict=fd)

      if write_summaries:
        self._summary_writer.add_summary(fetched['events'], fetched['step'])

      logger.logkv("step", step)
      for k, v in fetched['train_stats'].items():
        logger.logkv(k, v)
      logger.dumpkvs()

  def train_gen(self, total_timesteps: Optional[int] = None, callback=None):
    """Trains the generator to maximize the discriminator loss.

    After the end of training populates the generator replay buffer (used in
    discriminator training) with `self.disc_batch_size` transitions.

    Args:
      total_timesteps: The number of transitions to sample from
        `self.venv_train_norm` during training. By default,
        `self.gen_batch_size`.
      callback: Callback argument to the Stable Baselines `RLModel.learn()`
        method.
    """
    if total_timesteps is None:
      total_timesteps = self.gen_batch_size

    with logger.accumulate_means("gen"):
      self.gen_policy.set_env(self.venv_train_norm_buffering)
      # TODO(adam): learn was not intended to be called for each training batch
      # It should work, but might incur unnecessary overhead: e.g. in PPO2
      # a new Runner instance is created each time. Also a hotspot for errors:
      # algorithms not tested for this use case, may reset state accidentally.
      self.gen_policy.learn(total_timesteps=total_timesteps,
                            reset_num_timesteps=False,
                            callback=callback)
      gen_samples = self.venv_train_norm_buffering.pop_transitions()
      self._gen_replay_buffer.store(gen_samples)

  def eval_disc_loss(self, **kwargs) -> float:
    """Evaluates the discriminator loss.

    The generator rollout parameters of the form "gen_*" are optional,
    but if one is given, then all such parameters must be filled (otherwise
    this method will error). If none of the generator rollout parameters are
    given, then a rollout with the same length as the expert rollout
    is generated on the fly.

    Args:
      gen_samples (Optional[rollout.Transitions]): Same as in `train_disc_step`.
      expert_samples (Optional[rollout.Transitions]): Same as in
        `train_disc_step`.

    Returns:
      The total cross-entropy error in the discriminator's classification.
    """
    fd = self._build_disc_feed_dict(**kwargs)
    return np.mean(self._sess.run(self.discrim.disc_loss, feed_dict=fd))

  def _build_graph(self):
    # Build necessary parts of the TF graph. Most of the real action happens in
    # constructors for self.discrim and self.gen_policy.
    with tf.variable_scope("trainer"):
      with tf.variable_scope("discriminator"):
        disc_opt = self._disc_opt_cls(**self._disc_opt_kwargs)
        self._disc_train_op = disc_opt.minimize(
            tf.reduce_mean(self.discrim.disc_loss),
            global_step=self._global_step)

    if self._init_tensorboard:
      with tf.name_scope("summaries"):
        tf.logging.info("building summary directory at " + self._log_dir)
        graph = self._sess.graph if self._init_tensorboard_graph else None
        summary_dir = os.path.join(self._log_dir, 'summary')
        os.makedirs(summary_dir, exist_ok=True)
        self._summary_writer = tf.summary.FileWriter(summary_dir, graph=graph)
        self._summary_op = tf.summary.merge_all()

  def _build_disc_feed_dict(
      self, *,
      gen_samples: Optional[rollout.Transitions] = None,
      expert_samples: Optional[rollout.Transitions] = None,
  ) -> dict:
    """Build and return feed dict for the next discriminator training update.

    Args:
      gen_samples: Same as in `train_disc_step`.
      expert_samples: Same as in `train_disc_step`.
    """
    if gen_samples is None:
      if len(self._gen_replay_buffer) == 0:
        raise RuntimeError("No generator samples for training. "
                           "Call `train_gen()` first.")
      gen_samples = self._gen_replay_buffer.sample(self.disc_batch_size // 2)
    n_gen = len(gen_samples.obs)

    if expert_samples is None:
      expert_samples = self._exp_replay_buffer.sample(n_gen)
    n_expert = len(expert_samples.obs)

    # Check dimensions.
    n_samples = n_expert + n_gen
    assert n_expert == len(expert_samples.acts)
    assert n_expert == len(expert_samples.next_obs)
    assert n_gen == len(gen_samples.acts)
    assert n_gen == len(gen_samples.next_obs)

    # Normalize expert observations to match generator observations.
    expert_obs_norm = self.venv_train_norm.normalize_obs(expert_samples.obs)

    # Concatenate rollouts, and label each row as expert or generator.
    obs = np.concatenate([expert_obs_norm, gen_samples.obs])
    acts = np.concatenate([expert_samples.acts, gen_samples.acts])
    next_obs = np.concatenate([expert_samples.next_obs, gen_samples.next_obs])
    labels = np.concatenate([np.zeros(n_expert, dtype=int),
                             np.ones(n_gen, dtype=int)])

    # Calculate generator-policy log probabilities.
    log_act_prob = self._gen_policy.action_probability(obs, actions=acts,
                                                       logp=True)
    assert len(log_act_prob) == n_samples
    log_act_prob = log_act_prob.reshape((n_samples,))

    fd = {
        self.discrim.obs_ph: obs,
        self.discrim.act_ph: acts,
        self.discrim.next_obs_ph: next_obs,
        self.discrim.labels_ph: labels,
        self.discrim.log_policy_act_prob_ph: log_act_prob,
    }
    return fd


def init_trainer(env_name: str,
                 expert_trajectories: Sequence[rollout.Trajectory],
                 *,
                 log_dir: str,
                 seed: int = 0,
                 use_gail: bool = False,
                 num_vec: int = 8,
                 parallel: bool = False,
                 max_episode_steps: Optional[int] = None,
                 scale: bool = True,
                 airl_entropy_weight: float = 1.0,
                 discrim_kwargs: dict = {},
                 reward_kwargs: dict = {},
                 trainer_kwargs: dict = {},
                 init_rl_kwargs: dict = {},
                 ):
  """Builds an AdversarialTrainer, ready to be trained on a vectorized
    environment and expert demonstrations.

  Args:
    env_name: The string id of a gym environment.
    expert_trajectories: Demonstrations from expert.
    seed: Random seed.
    log_dir: Directory for logging output. Will generate a unique sub-directory
        within this directory for all output.
    use_gail: If True, then train using GAIL. If False, then train
        using AIRL.
    num_vec: The number of vectorized environments.
    parallel: If True, then use SubprocVecEnv; otherwise, DummyVecEnv.
    max_episode_steps: If specified, wraps VecEnv in TimeLimit wrapper with
        this episode length before returning.
    policy_dir: The directory containing the pickled experts for
        generating rollouts.
    scale: If True, then scale input Tensors to the interval [0, 1].
    airl_entropy_weight: Only applicable for AIRL. The `entropy_weight`
        argument of `DiscrimNetAIRL.__init__`.
    trainer_kwargs: Arguments for the Trainer constructor.
    reward_kwargs: Arguments for the `*RewardNet` constructor.
    discrim_kwargs: Arguments for the `DiscrimNet*` constructor.
    init_rl_kwargs: Keyword arguments passed to `init_rl`,
        used to initialize the RL algorithm.
  """
  util.logger.configure(folder=log_dir, format_strs=['tensorboard', 'stdout'])
  env = util.make_vec_env(env_name, num_vec, seed=seed, parallel=parallel,
                          log_dir=log_dir, max_episode_steps=max_episode_steps)
  gen_policy = util.init_rl(env, verbose=1, **init_rl_kwargs)

  if use_gail:
    discrim = discrim_net.DiscrimNetGAIL(env.observation_space,
                                         env.action_space,
                                         scale=scale,
                                         **discrim_kwargs)
  else:
    rn = BasicShapedRewardNet(env.observation_space,
                              env.action_space,
                              scale=scale,
                              **reward_kwargs)
    discrim = discrim_net.DiscrimNetAIRL(rn,
                                         entropy_weight=airl_entropy_weight,
                                         **discrim_kwargs)

  expert_demos = util.rollout.flatten_trajectories(expert_trajectories)
  trainer = AdversarialTrainer(env, gen_policy, discrim, expert_demos,
                               log_dir=log_dir, **trainer_kwargs)
  return trainer<|MERGE_RESOLUTION|>--- conflicted
+++ resolved
@@ -87,12 +87,9 @@
           the environment reward with the learned reward. This is useful for
           sanity checking that the policy training is functional.
     """
-<<<<<<< HEAD
     vars_old = set(tf.global_variables())
-=======
     assert util.logger.is_configured(), ("Requires call to "
                                          "imitation.util.logger.configure")
->>>>>>> 1b873183
     self._sess = tf.get_default_session()
     self._global_step = tf.train.create_global_step()
 
@@ -117,18 +114,11 @@
     self._disc_opt_kwargs = disc_opt_kwargs
     self._init_tensorboard = init_tensorboard
     self._init_tensorboard_graph = init_tensorboard_graph
-<<<<<<< HEAD
-    if init_tensorboard:
-      with tf.name_scope("summaries"):
-        self._build_summarize()
+    self._build_graph()
     # VICTECH - initialize only new variables because we should not reset weights of previous checkpoint.
     # self._sess.run(tf.global_variables_initializer())
     self._sess.run(tf.initialize_variables(set(tf.global_variables()) - vars_old))
     # VICTECH
-=======
-    self._build_graph()
-    self._sess.run(tf.global_variables_initializer())
->>>>>>> 1b873183
 
     if debug_use_ground_truth:
       # Would use an identity reward fn here, but RewardFns can't see rewards.
